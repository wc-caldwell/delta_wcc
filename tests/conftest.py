--- conflicted
+++ resolved
@@ -1,4 +1,5 @@
-<<<<<<< HEAD
+#!/usr/bin/env python
+
 # Copyright © 2020, United States Government, as represented by the
 # Administrator of the National Aeronautics and Space Administration.
 # All rights reserved.
@@ -16,9 +17,6 @@
 # See the License for the specific language governing permissions and
 # limitations under the License.
 
-=======
-#!/usr/bin/env python
->>>>>>> e5e9230b
 #pylint:disable=redefined-outer-name
 import os
 import random
