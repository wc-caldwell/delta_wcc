--- conflicted
+++ resolved
@@ -126,15 +126,6 @@
     dataset = imagery_dataset.ImageryDataset(config_values)
     return dataset
 
-<<<<<<< HEAD
-def test_tfrecord_write_read(dataset):
-    """Writes and reads from disks, then checks if what is read is valid according to the generation procedure."""
-    ds = dataset.dataset(filter_zero=False)
-    iterator = ds.make_one_shot_iterator()
-    n = iterator.get_next()
-    sess = tf.Session()
-    while True:
-=======
 def test_tfrecord_write_read(tfrecord_dataset): #pylint: disable=redefined-outer-name
     """
     Writes and reads from disks, then checks if what is read is valid according to the 
@@ -145,7 +136,6 @@
     iterator = iter(ds.batch(1))
     #while True:
     for (image, label) in iterator: 
->>>>>>> ba95ebdb
         try:
             if label:
                 assert image[0][0][0][0] == 1
@@ -173,16 +163,7 @@
         except tf.errors.OutOfRangeError:
             break
 
-<<<<<<< HEAD
-def test_train(dataset):
-    model = keras.Sequential([
-        #keras.layers.Flatten(input_shape=(3, 3, 1)),
-        #keras.layers.Dense(1, activation=tf.nn.relu)])
-        keras.layers.Conv2D(1, kernel_size=(3, 3), kernel_initializer=keras.initializers.Zeros(),
-                            activation='relu', data_format='channels_last', input_shape=(3, 3, 1))])
-    optimizer = tf.train.AdamOptimizer(learning_rate=0.01)
-    model.compile(optimizer=optimizer, loss='mean_squared_logarithmic_error', metrics=['accuracy'])
-=======
+
 def test_train(tfrecord_dataset): #pylint: disable=redefined-outer-name
     def model_fn():
         return  keras.Sequential([
@@ -191,7 +172,6 @@
                                         activation='relu', data_format='channels_last',
                                         input_shape=(3, 3, 1))
                     ])
->>>>>>> ba95ebdb
     def create_dataset():
         d = dataset.dataset(filter_zero=False)
         d = d.batch(100).repeat(5)
