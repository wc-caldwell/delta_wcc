--- conflicted
+++ resolved
@@ -91,13 +91,7 @@
 
         # Load the first image to get the number of bands for the input files.
         # TODO: remove cache manager and num_regions
-<<<<<<< HEAD
-        self._num_bands = self._image_class(self._image_files[0],
-                                            self._cache_manager,
-                                            None).get_num_bands()
-=======
         self._num_bands = self._image_class(self._image_files[0], self._cache_manager, None).num_bands()
->>>>>>> 7a972b82
 
         # Tell TF to use the functions above to load our data.
         self._num_parallel_calls  = config_values['input_dataset']['num_input_threads']
@@ -112,15 +106,9 @@
     def _load_tensor_imagery(self, image_class, filename, bbox):
         """Loads a single image as a tensor."""
         assert not self._use_tfrecord
-<<<<<<< HEAD
         image = image_class(filename.numpy().decode(), self._cache_manager, 1)
-        rect = rectangle.Rectangle(bbox[0], bbox[1], bbox[2], bbox[3])
-        r = image.read(data_type.as_numpy_dtype(), rect)
-=======
-        image = image_class(tf.compat.as_str_any(filename), self._cache_manager, 1)
         rect = rectangle.Rectangle(int(bbox[0]), int(bbox[1]), int(bbox[2]), int(bbox[3]))
         r = image.read(rect)
->>>>>>> 7a972b82
         return r
 
     def _tf_tiles(self, file_list, label_list=None):
@@ -143,15 +131,9 @@
                                 num_parallel_calls=self._num_parallel_calls)
         ds_input = self._tf_tiles(file_list, label_list)
         def load_imagery_class(filename, x1, y1, x2, y2):
-<<<<<<< HEAD
-            y = tf.py_function(functools.partial(self._load_tensor_imagery, data_type,
+            y = tf.py_function(functools.partial(self._load_tensor_imagery,
                                                  self._image_class if label_list is None else self._label_class),
                                [filename, [x1, y1, x2, y2]], [data_type])
-=======
-            y = tf.py_func(functools.partial(self._load_tensor_imagery,
-                                             self._image_class if label_list is None else self._label_class),
-                           [filename, [x1, y1, x2, y2]], [data_type])
->>>>>>> 7a972b82
             y[0].set_shape((self._chunk_size, self._chunk_size, self._num_bands))
             return tf.stack(y)
         return ds_input.map(load_imagery_class, num_parallel_calls=self._num_parallel_calls)
