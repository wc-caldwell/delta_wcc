#pylint: disable=R0915,R0914,R0912,R0201,W0212,W0613

#import sys
import mlflow
import mlflow.tensorflow
import tensorflow as tf

def train(model, train_dataset_fn, test_dataset_fn, num_gpus=1):
    assert model is not None
    assert train_dataset_fn is not None

    # Set up multi-GPU strategy
    tf_config = tf.estimator.RunConfig(
        experimental_distribute=tf.contrib.distribute.DistributeConfig(
                train_distribute=tf.contrib.distribute.MirroredStrategy( #pylint: disable=C0330
                    num_gpus_per_worker=num_gpus,
                    ),
                eval_distribute=tf.contrib.distribute.MirroredStrategy( #pylint: disable=C0330
                    num_gpus_per_worker=num_gpus,
                    )))
    #tf_config = tf.estimator.RunConfig() # DEBUG: Force single GPU

    # Convert from Keras to Estimator
    keras_estimator = tf.keras.estimator.model_to_estimator(
        keras_model=model, config=tf_config)#, model_dir=config_values['ml']['model_folder'])

    tf.estimator.train_and_evaluate( #pylint: disable=W0612
        keras_estimator,
        train_spec=tf.estimator.TrainSpec(input_fn=train_dataset_fn),
        eval_spec=tf.estimator.EvalSpec(input_fn=test_dataset_fn))
    #history = model.fit(train_dataset_fn(), steps_per_epoch=100)

    return keras_estimator.evaluate(input_fn=test_dataset_fn)

class Experiment:

    def __init__(self, tracking_uri, experiment_name, output_dir='./'):
        self.experiment_name = experiment_name
        self.output_dir = output_dir

        mlflow.set_tracking_uri(tracking_uri)
#         client = mlflow.tracking.MlflowClient(tracking_uri)
#         exp = client.get_experiment_by_name(experiment_name)
#         experiment_id = None
#         if exp is None:
#             experiment_id = mlflow.create_experiment(experiment_name)
#         else:
        mlflow.set_experiment(experiment_name)
#         run = mlflow.start_run()
        mlflow.start_run()
        mlflow.log_param('output_dir', self.output_dir)

    ### end __init__

    def __del__(self):
        mlflow.end_run()
    ### end __del__

<<<<<<< HEAD

    def train(self, model, train_dataset, num_epochs=70, steps_per_epoch=2024, validation_data=None, log_model=False):
        assert model is not None
        assert train_dataset is not None

        mlflow.log_param('num_epochs', num_epochs)
        mlflow.log_param('model summary', model.summary())

        model.compile(optimizer='adam', loss='mean_squared_logarithmic_error', metrics=['accuracy'])
        estimator = tf.keras.estimator.model_to_estimator(keras_model=model)

        def input_fn():
            return train_dataset.repeat()
        estimator.train(input_fn)
        assert model is not None
#         history = model.fit(train_dataset, epochs=num_epochs,
#                         steps_per_epoch=steps_per_epoch,
#                         validation_data=validation_data)

#         for i in range(num_epochs):
#             mlflow.log_metric('loss', history.history['loss'][i])
#             mlflow.log_metric('acc',  history.history['acc' ][i])
#         ### end for
        if log_model:
            model.save('model.h5')
            mlflow.log_artifact('model.h5')
        ### end log_model

#         return history
#         return None
    ### end train

    def train_estimator(self, model, train_dataset_fn, num_epochs=2, steps_per_epoch=2024,
                        validation_data=None, log_model=False, num_gpus=1):
        """Alternate call that uses the TF Estimator interface to run on multiple GPUs"""
        assert model is not None
        assert train_dataset_fn is not None
        test_dataset_fn=None
=======
    def train(self, model, train_dataset_fn, num_epochs=70, steps_per_epoch=2024,
              validation_data=None, log_model=False, num_gpus=1):
        """Train call that uses the TF Estimator interface to run on multiple GPUs"""
        test_dataset_fn=None # TODO: make argument
        if test_dataset_fn:
            input_fn_test = test_dataset_fn
        else: # Just eval on the training inputs
            input_fn_test = train_dataset_fn
>>>>>>> d7d718b0

        mlflow.log_param('num_epochs', num_epochs)
        mlflow.log_param('steps_per_epoch',steps_per_epoch)
        mlflow.log_param('model summary', model.summary())

<<<<<<< HEAD
        #model.compile(optimizer='adam', loss='mean_squared_logarithmic_error', metrics=['accuracy'])

        loss_fn = 'mean_squared_error'
        lr = 0.001
        mlflow.log_param('loss fn',loss_fn)
        mlflow.log_param('learning rate', lr)

        optimizer = tf.train.AdamOptimizer(learning_rate=lr) # TODO
        model.compile(optimizer=optimizer, loss=loss_fn, metrics=['accuracy'])
=======
        optimizer = tf.train.AdamOptimizer(learning_rate=0.001) # TODO
        model.compile(optimizer=optimizer, loss='mean_squared_logarithmic_error', metrics=['accuracy'])
>>>>>>> d7d718b0

        return train(model, train_dataset_fn, input_fn_test, num_gpus)

<<<<<<< HEAD
        # Convert from Keras to Estimator
        keras_estimator = tf.keras.estimator.model_to_estimator(
            keras_model=model, config=tf_config)#, model_dir=config_values['ml']['model_folder'])


        # TODO: Use separate validate dataset!
#         result =
        if test_dataset_fn:
            input_fn_test = test_dataset_fn
        else: # Just eval on the training inputs
            input_fn_test = train_dataset_fn
        ### end if
        result = tf.estimator.train_and_evaluate( #pylint: disable=W0612
            keras_estimator,
            train_spec=tf.estimator.TrainSpec(input_fn=train_dataset_fn),
            eval_spec=tf.estimator.EvalSpec(input_fn=input_fn_test))

        print(result)
        mlflow.log_metric('accuracy',result[0]['accuracy'])
        mlflow.log_metric('loss',result[0]['loss'])

        return keras_estimator # In v1.12 the result is undefined for distributed training!
=======
>>>>>>> d7d718b0
        # TODO: Record the output from the Estimator!

        #for i in range(num_epochs):
        #    mlflow.log_metric('loss', history.history['loss'][i])
        #    mlflow.log_metric('acc',  history.history['acc' ][i])
        #### end for
        #if log_model:
        #    model.save('model.h5')
        #    mlflow.log_artifact('model.h5')
        ### end log_model
        #return history
    ### end train


    def train_keras(self, model, train_dataset_fn, num_epochs=70, steps_per_epoch=2024,
                    validation_data=None, log_model=False, num_gpus=1):
        """Call that uses the Keras interface, only works on a single GPU"""
        assert model is not None
        assert train_dataset_fn is not None

        mlflow.log_param('num_epochs', num_epochs)
        mlflow.log_param('model summary', model.summary())

        model.compile(optimizer='adam', loss='mean_squared_logarithmic_error', metrics=['accuracy'])

        assert model is not None

        history = model.fit(train_dataset_fn(), epochs=num_epochs,
                            steps_per_epoch=steps_per_epoch,
                            validation_data=validation_data)

        for i in range(num_epochs):
            mlflow.log_metric('loss', history.history['loss'][i])
            mlflow.log_metric('acc',  history.history['acc' ][i])
        ### end for
        if log_model:
            model.save('model.h5')
            mlflow.log_artifact('model.h5')
        ## end log_model

        return model
        ### end train

    def test(self, model, test_data, test_labels):
        assert model is not None
        assert test_data is not None
        assert test_labels is not None
        assert isinstance(test_data, type(test_labels))

        scores = model.evaluate(test_data, test_labels)
        return scores
    ### end def test

    def load_model(self, src): #pylint: disable=R0201
        raise NotImplementedError('loading models is not yet implemented')

    def log_parameters(self, params):
        assert isinstance(params, dict)
        for k in params.keys():
            mlflow.log_param(k,params[k])
        ### end for
    ### end log_parameters

    #def log_training_set(self, dataset): #pylint: disable=R0201
    #    raise NotImplementedError('%s is not yet implemented' %(sys._getframe().f_code.co_name,))

    #def log_testing_set(self, dataset): #pylint: disable=R0201
    #    raise NotImplementedError('%s is not yet implemented' %(sys._getframe().f_code.co_name,))

    #def log_validation_set(self, dataset): #pylint: disable=R0201
    #    raise NotImplementedError('%s is not yet implemented' %(sys._getframe().f_code.co_name,))

    #def log_dataset(self, prefix, dataset): #pylint: disable=R0201
    #    raise NotImplementedError('%s is not yet implemented' %(sys._getframe().f_code.co_name,))<|MERGE_RESOLUTION|>--- conflicted
+++ resolved
@@ -56,46 +56,6 @@
         mlflow.end_run()
     ### end __del__
 
-<<<<<<< HEAD
-
-    def train(self, model, train_dataset, num_epochs=70, steps_per_epoch=2024, validation_data=None, log_model=False):
-        assert model is not None
-        assert train_dataset is not None
-
-        mlflow.log_param('num_epochs', num_epochs)
-        mlflow.log_param('model summary', model.summary())
-
-        model.compile(optimizer='adam', loss='mean_squared_logarithmic_error', metrics=['accuracy'])
-        estimator = tf.keras.estimator.model_to_estimator(keras_model=model)
-
-        def input_fn():
-            return train_dataset.repeat()
-        estimator.train(input_fn)
-        assert model is not None
-#         history = model.fit(train_dataset, epochs=num_epochs,
-#                         steps_per_epoch=steps_per_epoch,
-#                         validation_data=validation_data)
-
-#         for i in range(num_epochs):
-#             mlflow.log_metric('loss', history.history['loss'][i])
-#             mlflow.log_metric('acc',  history.history['acc' ][i])
-#         ### end for
-        if log_model:
-            model.save('model.h5')
-            mlflow.log_artifact('model.h5')
-        ### end log_model
-
-#         return history
-#         return None
-    ### end train
-
-    def train_estimator(self, model, train_dataset_fn, num_epochs=2, steps_per_epoch=2024,
-                        validation_data=None, log_model=False, num_gpus=1):
-        """Alternate call that uses the TF Estimator interface to run on multiple GPUs"""
-        assert model is not None
-        assert train_dataset_fn is not None
-        test_dataset_fn=None
-=======
     def train(self, model, train_dataset_fn, num_epochs=70, steps_per_epoch=2024,
               validation_data=None, log_model=False, num_gpus=1):
         """Train call that uses the TF Estimator interface to run on multiple GPUs"""
@@ -104,54 +64,15 @@
             input_fn_test = test_dataset_fn
         else: # Just eval on the training inputs
             input_fn_test = train_dataset_fn
->>>>>>> d7d718b0
 
         mlflow.log_param('num_epochs', num_epochs)
-        mlflow.log_param('steps_per_epoch',steps_per_epoch)
         mlflow.log_param('model summary', model.summary())
 
-<<<<<<< HEAD
-        #model.compile(optimizer='adam', loss='mean_squared_logarithmic_error', metrics=['accuracy'])
-
-        loss_fn = 'mean_squared_error'
-        lr = 0.001
-        mlflow.log_param('loss fn',loss_fn)
-        mlflow.log_param('learning rate', lr)
-
-        optimizer = tf.train.AdamOptimizer(learning_rate=lr) # TODO
-        model.compile(optimizer=optimizer, loss=loss_fn, metrics=['accuracy'])
-=======
         optimizer = tf.train.AdamOptimizer(learning_rate=0.001) # TODO
         model.compile(optimizer=optimizer, loss='mean_squared_logarithmic_error', metrics=['accuracy'])
->>>>>>> d7d718b0
 
         return train(model, train_dataset_fn, input_fn_test, num_gpus)
 
-<<<<<<< HEAD
-        # Convert from Keras to Estimator
-        keras_estimator = tf.keras.estimator.model_to_estimator(
-            keras_model=model, config=tf_config)#, model_dir=config_values['ml']['model_folder'])
-
-
-        # TODO: Use separate validate dataset!
-#         result =
-        if test_dataset_fn:
-            input_fn_test = test_dataset_fn
-        else: # Just eval on the training inputs
-            input_fn_test = train_dataset_fn
-        ### end if
-        result = tf.estimator.train_and_evaluate( #pylint: disable=W0612
-            keras_estimator,
-            train_spec=tf.estimator.TrainSpec(input_fn=train_dataset_fn),
-            eval_spec=tf.estimator.EvalSpec(input_fn=input_fn_test))
-
-        print(result)
-        mlflow.log_metric('accuracy',result[0]['accuracy'])
-        mlflow.log_metric('loss',result[0]['loss'])
-
-        return keras_estimator # In v1.12 the result is undefined for distributed training!
-=======
->>>>>>> d7d718b0
         # TODO: Record the output from the Estimator!
 
         #for i in range(num_epochs):
