--- conflicted
+++ resolved
@@ -12,7 +12,6 @@
 
 from delta.config import config
 
-<<<<<<< HEAD
 from . import layers
 
 class _LayerWrapper:
@@ -21,8 +20,8 @@
         self._layer_name = layer_name
         self._inputs = inputs
         layer_class = getattr(tensorflow.keras.layers, self._layer_type, None)
-        if layer_class is None:
-            layer_class = getattr(layers, self._layer_type, None)
+        if layer_class is None and self._layer_type in layers.ALL_LAYERS:
+            layer_class = layers.ALL_LAYERS[self._layer_type]
         if layer_class is None:
             raise ValueError('Unknown layer type %s.' % (self._layer_type))
         self._layer_constructor = layer_class(**params)
@@ -40,6 +39,8 @@
         if self._layer is not None:
             return self._layer
         inputs = []
+        print(self._inputs)
+        print(layer_dict)
         for k in self._inputs:
             if isinstance(k, tensorflow.Tensor):
                 inputs.append(k)
@@ -54,43 +55,8 @@
         else:
             self._layer = self._layer_constructor
         return self._layer
-=======
-def _pretrained_model(filename=None, encoding_layer=None, trainable=False):
-    '''
-    Loads a pretrained model and extracts the enocoding layers.
-    '''
-    assert filename is not None, 'Did not specify pre-trained model.'
-    assert encoding_layer is not None, 'Did not specify encoding layer point.'
 
-    temp_model = tensorflow.keras.models.load_model(filename, compile=False)
-
-    output_layers = []
-    if isinstance(encoding_layer, int):
-        break_point = lambda x, y: x == encoding_layer
-    elif isinstance(encoding_layer, str):
-        break_point = lambda x, y: y.name == encoding_layer
-
-    for idx, l in enumerate(temp_model.layers):
-        output_layers.append(l)
-        output_layers[-1].trainable = trainable
-        if break_point(idx, l):
-            break
-        ### end if
-    ###
-    return tensorflow.keras.models.Sequential(output_layers)
-### end _pretrained_model
-
-def _layer_func(layer_type):
-    '''
-    gets the class object from the keras layers for the specified layer type.
-    '''
-    if layer_type == 'Pretrained':
-        return _pretrained_model
-    ### end if
-    return getattr(tensorflow.keras.layers, layer_type)
->>>>>>> ef327d79
-
-def _make_layer(layer_dict, layer_id, param_dict):
+def _make_layer(layer_dict, layer_id, prev_layer, param_dict):
     """
     Constructs a layer specified in layer_dict, possibly using parameters specified in
     param_dict.  layer_id is the order in the order in the config file.
@@ -113,7 +79,7 @@
         if isinstance(v, str) and v in param_dict.keys():
             l[k] = param_dict[v]
 
-    inputs = [layer_id - 1]
+    inputs = [prev_layer]
     if layer_type == 'Input':
         inputs = []
     if 'name' in l:
@@ -124,6 +90,7 @@
         if isinstance(inputs, (int, str)):
             inputs = [inputs]
 
+    print(layer_id, inputs)
     return (layer_id, _LayerWrapper(layer_type, layer_id, inputs, l))
 
 def _make_model(model_dict, exposed_params):
@@ -139,10 +106,12 @@
     if first_layer_type != 'Input' and 'input' not in layer_list[0][first_layer_type]:
         layer_list = [{'Input' : {'shape' : params['in_shape']}}] + layer_list
     #if layer_list[0]['type'] != 'Input' and 'input' not in layer_list[0]:
+    prev_layer = 0
     for (i, l) in enumerate(layer_list):
-        (layer_id, layer) = _make_layer(l, i, params)
+        (layer_id, layer) = _make_layer(l, i, prev_layer, params)
         last = layer
         layer_dict[layer_id] = layer
+        prev_layer = layer_id
 
     outputs = last.layer(layer_dict)
     inputs = [l.layer(layer_dict) for l in layer_dict.values() if l.is_input()]
