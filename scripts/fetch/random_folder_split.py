--- conflicted
+++ resolved
@@ -1,5 +1,4 @@
 #!/usr/bin/env python
-<<<<<<< HEAD
 
 # Copyright © 2020, United States Government, as represented by the
 # Administrator of the National Aeronautics and Space Administration.
@@ -18,9 +17,8 @@
 # See the License for the specific language governing permissions and
 # limitations under the License.
 
-=======
 #pylint: disable=R0914
->>>>>>> e5e9230b
+
 """
 Given folders of input image/label files, create a new pair of train/validate
 folders which contain symlinks to random non-overlapping subsets of the input files.
@@ -167,11 +165,8 @@
             with open(config_out_path, 'w') as f:
                 yaml.dump(config_data, f)
             print('Wrote config file: ' + config_out_path)
-<<<<<<< HEAD
+
         except Exception as e: #pylint: disable=broad-except
-=======
-        except Exception as e: #pylint: disable=W0703
->>>>>>> e5e9230b
             print('Failed to copy config file!')
             print(str(e))
 
