--- conflicted
+++ resolved
@@ -87,7 +87,6 @@
 
     config.load_config_file(options.config_file)
     config_values = config.get_config()
-<<<<<<< HEAD
     if options.data_folder:
         config_values['input_dataset']['data_directory'] = options.data_folder
     if options.label_folder:
@@ -96,11 +95,6 @@
         print('Must specify a data_directory.', file=sys.stderr)
         sys.exit(0)
 
-    #batch_size = config_values['ml']['batch_size']
-    #num_epochs = config_values['ml']['num_epochs']
-
-=======
->>>>>>> ba95ebdb
 
     output_folder = config_values['ml']['output_folder']
     if not os.path.exists(output_folder):
@@ -133,16 +127,11 @@
 #    tf.logging.set_verbosity(tf.logging.INFO)
 
     dataset_fn = functools.partial(assemble_dataset, config_values)
-<<<<<<< HEAD
-    estimator = experiment.train(model, dataset_fn, steps_per_epoch=1000,
-                                 log_model=False, num_gpus=options.num_gpus)
-=======
     model_fn = functools.partial(make_task_specific, in_data_shape, out_data_shape)
 
     model = experiment.train_keras(model_fn, dataset_fn,
                                    num_epochs=config_values['ml']['num_epochs'],
                                    num_gpus=options.num_gpus)
->>>>>>> ba95ebdb
 
     print(model) # Need to do something with the estimator to appease the lint gods
     print('Saving Model')
