#!/usr/bin/env python
"""
Script test out the image chunk generation calls.
"""
import os
import sys
import argparse

### Tensorflow includes

import random
import mlflow
import tensorflow as tf
from tensorflow import keras

sys.path.insert(0, os.path.abspath(os.path.join(os.path.dirname(__file__), '..')))

# TODO: Make sure this goes everywhere!
if sys.version_info < (3, 0, 0):
    print('\nERROR: Must use Python version >= 3.0.')
    sys.exit(1)

from delta.imagery.sources import landsat #pylint: disable=C0413
from delta.imagery import image_reader #pylint: disable=C0413
<<<<<<< HEAD
from delta.imagery import utilities #pylint: disable=C0413
=======
from delta.imagery import rectangle #pylint: disable=C0413
>>>>>>> 1d79f21e
from delta.ml.train import Experiment #pylint: disable=C0413


#------------------------------------------------------------------------------

def make_model(channel, in_len):
    # assumes square chunks.
    fc1_size = channel * in_len ** 2
#     fc2_size = fc1_size * 2
#     fc3_size = fc2_size
#     fc4_size = fc1_size
    # To be consistent with Robert's poster
    fc2_size = 253
    fc3_size = 253
    fc4_size = 81

    dropout_rate = 0.3 # Taken from Robert's code.

    mlflow.log_param('fc1_size',fc1_size)
    mlflow.log_param('fc2_size',fc2_size)
    mlflow.log_param('fc3_size',fc3_size)
    mlflow.log_param('fc4_size',fc4_size)
    mlflow.log_param('dropout_rate',dropout_rate)


    # Define network
    model = keras.Sequential([
        keras.layers.Flatten(input_shape=(channel, in_len, in_len)),
        # Note: use_bias is True by default, which is also the case in pytorch, which Robert used.
        keras.layers.Dense(fc2_size, activation=tf.nn.relu),
        keras.layers.Dropout(rate=dropout_rate),
        keras.layers.Dense(fc3_size, activation=tf.nn.relu),
        keras.layers.Dropout(rate=dropout_rate),
        keras.layers.Dense(fc4_size, activation=tf.nn.relu),
        keras.layers.Dropout(rate=dropout_rate),
        keras.layers.Dense(1, activation=tf.nn.sigmoid),
        ])
    return model
### end make_model


def main(argsIn): # pylint:disable=R0914
    parser = argparse.ArgumentParser(usage='chunk_and_tensorflow [options]')

    parser.add_argument("--mtl-path", dest="mtl_path", default=None,
                        help="Path to the MTL file in the same folder as Landsat image band files.")
    parser.add_argument("--image-path", dest="image_path", default=None,
                        help="Instead of using an MTL file, just load this one image.")
    parser.add_argument("--label-path", dest="label_path", default=None,
                        help="Path to a label file for this image.  If not used, will train on junk labels.")
    parser.add_argument("--num-threads", dest="num_threads", type=int, default=1,
                        help="Number of threads to use for parallel image loading.")

    # Note: changed the default chunk size to 28.  Smaller chunks work better for
    # the toy network defined above.
    parser.add_argument("--chunk-size", dest="chunk_size", type=int, default=28,
                        help="The length of each side of the output image chunks.")

    parser.add_argument("--chunk-overlap", dest="chunk_overlap", type=int, default=0,
                        help="The amount of overlap of the image chunks.")

    parser.add_argument("--num-epochs", dest="num_epochs", type=int, default=2,
                        help="The number of epochs to train for")
    try:
        options = parser.parse_args(argsIn)
    except argparse.ArgumentError:
        parser.print_help(sys.stderr)
        return -1

    if options.label_path and not os.path.exists(options.label_path):
        print('Label file does not exist: ' + options.label_path)

    if options.mtl_path:
        # Get all of the TOA coefficients and input file names
        data = landsat.parse_mtl_file(options.mtl_path)

        input_folder = os.path.dirname(options.mtl_path)

        input_paths = []
        for fname in data['FILE_NAME']:
            input_path = os.path.join(input_folder, fname)
            input_paths.append(input_path)

    else: # Just load the specified image
        input_paths = [options.image_path]

    # Open the input image and get information about it
    input_reader = image_reader.MultiTiffFileReader()
    input_reader.load_images(input_paths)
    (num_cols, num_rows) = input_reader.image_size()

    # Process the entire input image(s) into chunks at once.
    roi = rectangle.Rectangle(0,0,width=num_cols,height=num_rows)
    chunk_data = input_reader.parallel_load_chunks(roi, options.chunk_size,
                                                   options.chunk_overlap, options.num_threads)
    if options.label_path:
        # TODO: What is the best way to use the label image?
        # Read in the image as single pixel chunks
        print('Loading label data...')
        label_reader = image_reader.MultiTiffFileReader()
        label_reader.load_images([options.label_path])
        if label_reader.image_size() != input_reader.image_size():
            print('Label image size does not match input image size!')
            return -1
        label_data = label_reader.parallel_load_chunks(roi, options.chunk_size,
                                                       options.chunk_overlap, options.num_threads)
    print('Done loading data.')

    # For debug output, write each individual chunk to disk from a single band
    num_chunks = chunk_data.shape[0]

    # Here is point where we would want to split the data into training and testing data
    # as well as labels and input data.
    NUM_TRAIN_BANDS = 7 # TODO: Pick bands!
    all_data   = chunk_data[:,:NUM_TRAIN_BANDS,:,:] # Use bands 0-6 to train on
    if options.label_path:
        all_labels = label_data[:,0,:,:] # Only one band
    else:
        all_labels = chunk_data[:,NUM_TRAIN_BANDS, :,:] # Use band 7 as the label

    # shuffle data:
    split_fraction = 0.7
    shuffled_idxs = list(range(num_chunks))
    random.shuffle(shuffled_idxs)
    split_idx  = int(split_fraction * num_chunks)  # This percentage of data becomes training data
    train_idx  = shuffled_idxs[:split_idx]
    test_idx   = shuffled_idxs[split_idx:]
    train_data = all_data[train_idx,:,:,:]
    test_data  = all_data[test_idx, :,:,:]
    # Want to get the pixel at the middle (approx) of the chunk.
    center_pixel = int(options.chunk_size/2)

    if options.label_path:
        train_labels = all_labels[train_idx, center_pixel, center_pixel]
        test_labels  = all_labels[test_idx, center_pixel, center_pixel]

    else: # Use junk labels (center pixel value)
        train_labels = all_labels[train_idx, center_pixel, center_pixel]
        test_labels  = all_labels[test_idx, center_pixel,center_pixel]

#     mlflow.set_tracking_uri('file:../data/out/mlruns')
#     mlflow.set_experiment('chunk_and_tensorflow_test')
#     mlflow.start_run()

    experiment = Experiment('file:../data/out/mlruns', 'chunk_and_tensorflow_test')
    
    exp_parameters = {'file list':' '.join(input_paths), 
            'data_split': split_fraction,
            'chunk_size': options.chunk_size}
    experiment.log_parameters(exp_parameters)

    # Remove one band for the labels
    model = make_model(NUM_TRAIN_BANDS, options.chunk_size)
    history = experiment.train(model, train_data, train_labels, options.num_epochs, validation_data=(test_data, test_labels))
    assert history is not None

#     mlflow.end_run()
    return 0


if __name__ == "__main__":
    sys.exit(main(sys.argv[1:]))<|MERGE_RESOLUTION|>--- conflicted
+++ resolved
@@ -22,11 +22,7 @@
 
 from delta.imagery.sources import landsat #pylint: disable=C0413
 from delta.imagery import image_reader #pylint: disable=C0413
-<<<<<<< HEAD
 from delta.imagery import utilities #pylint: disable=C0413
-=======
-from delta.imagery import rectangle #pylint: disable=C0413
->>>>>>> 1d79f21e
 from delta.ml.train import Experiment #pylint: disable=C0413
 
 
